---
title: 'Strudel: Algorithmic Patterns for the Web'
date: '2022-06-24'
bibliography: citations.json
---

# Introduction

This paper introduces Strudel (or sometimes 'StrudelCycles'), an alternative implementation of the Tidal (or 'TidalCycles') live coding system, using the JavaScript programming language. Strudel is an attempt to make live coding more accessible, by creating a system that runs entirely in the browser, while opening Tidal's approach to algorithmic patterns [@mcleanAlgorithmicPattern2020a] up to modern audio/visual web technologies. The Strudel REPL is a live code editor dedicated to manipulating Strudel patterns while they play, with builtin visual feedback. While Strudel is written in JavaScript, the API is optimized for simplicity and readability by applying code transformations on the syntax tree level, allowing language operations that would otherwise be impossible. The application supports multiple ways to output sound, including Tone.js, Web Audio nodes, OSC (Open Sound Control) messages, Web Serial and Web MIDI. The project is split into multiple packages, allowing granular reuse in other applications. Apart from TidalCycles, Strudel draws inspiration from many prior existing projects like TidalVortex [@mcleanTidalVortexZero2022], Gibber [@robertsGibberLiveCoding2012], Estuary [@ogbornEstuaryBrowserbasedCollaborative2017], Hydra [@jackHydra2022], Ocarina [@solomonPurescriptocarina2022] and Feedforward [@mcleanFeedforward2020].

# Porting from Haskell

The original Tidal is implemented as a domain specific language (DSL), embedded in the Haskell pure functional programming language, taking advantage of Haskell's terse syntax and advanced, 'strong' type system. Javascript on the other hand, is a multi-paradigm programming language, with a dynamic type system. Because Tidal leans heavily on many of Haskell's more unique features, it was not always clear that it could meaningfully be ported to a multi-paradigm scripting language. However, this already proved to be the case with an earlier port to Python [TidalVortex; @mcleanTidalVortexZero2022], and we have now successfully implemented Tidal's pure functional representation of patterns in Strudel, including partial application, and functor, applicative and monad structures. Over the past few months since the project started in January 2022, a large part of Tidal's functionality has already been ported, including its mini-notation for polymetric sequences, and a large part of its library of pattern manipulations. The result is a terse and highly composable system, where just about everything is a pattern, that may be transformed and combined with other patterns in a myriad of ways.

# Representing Patterns

Patterns are the essence of Tidal. Its patterns are abstract entities that represent flows of time as functions, adapting a technique called pure functional reactive programming.
Taking a time span as its input, a Pattern can output a set of events that happen within that time span.
It depends on the structure of the Pattern how the events are located in time.
From now on, this process of generating events from a time span will be called **querying**.
Example:

```js
const pattern = sequence(c3, [e3, g3]);
const events = pattern.query(0, 1);
console.log(events.map(e => e.show()))
```

In this example, we create a pattern using the `sequence` function and **query** it for the time span from `0` to `1`.
Those numbers represent units of time called **cycles**. The length of one cycle depends on the tempo, which defaults to one cycle per second.
The resulting events are:

```js
[{ value: 'c3', begin: 0, end: 1/2 },
{ value: 'e3', begin: 1/2, end: 3/4 },
{ value: 'g3', begin: 3/4, end: 1 }]
```

Each event has a value, a begin time and an end time, where time is represented as a fraction.
In the above case, the events are placed in sequential order, where c3 takes the first half, and e3 and g3 together take the second half.
This temporal placement is the result of the `sequence` function, which divides its arguments equally over one cycle.
If an argument is an array, the same rule applies to that part of the cycle. In the example, e3 and g3 are divided equally over the second half of the whole cycle.

In the REPL, the user only has to type in the pattern itself, the querying will be handled by the scheduler.
The scheduler will repeatedly query the pattern for events, which then will be used for playback.

![Screenshot of the Strudel editor, including piano-roll visualisation.](images/strudel-screenshot.png){ width=43% }

# Making Patterns

In practice, the end-user live coder will not deal with constructing patterns directly, but will rather build patterns using Strudel's extensive combinator library to create, combine and transform patterns.

The live coder may use the `sequence` function as already seen above, or more often the mini-notation for even terser notation of rhythmic sequences. Such sequences are often treated only a starting point for manipulation, where they then are undergo pattern transformations such as repetition, symmetry, interference/combination or randomisation, potentially at multiple timescales. Because Strudel patterns are represented as pure functions of time rather than as data structures, very long and complex generative results can be represented and manipulated without having to store the resulting sequences in memory.

# Pattern Example

The following example showcases how patterns can be utilized to create musical complexity from simple parts, using repetition and interference:

```js
"<0 2 [4 6](3,4,1) 3*2>".scale('D minor')
.off(1/4, scaleTranspose(2))
.off(1/2, scaleTranspose(6))
.legato(.5)
.echo(4, 1/8, .5)
.tone((await piano()).chain(out()))
.pianoroll()
```

The pattern starts with a rhythm of numbers in mini notation, which are interpreted inside the scale of D minor.
Without the scale function, the first line can be expressed as:

```js
"<d3 f3 [a3 c3](3, 4, 1) g3*2>"
```

This line could also be expressed without mini notation:

```js
slowcat(d3, f3, [a3, c3].euclid(3, 4, 1), g3.fast(2))
```

Here is a short description of all the functions used:

- `slowcat`: play elements sequentially, where each lasts one cycle
- `brackets`: elements inside brackets are divided equally over the time of their parent
- `euclid(p, s, o)`: place p pulses evenly over s steps, with offset o [@toussaintEuclideanAlgorithmGenerates2005]
- `fast(n)`: speed up by n. `g3.fast(2)` will play g3 two times.
- `off(n, f)`: copy each event, offset it by n cycles and apply function f
- `legato(n)`: multiply duration of event with n
- `echo(t, n, v)`: copy each event t times, with n cycles in between each copy, decreasing velocity by v
- `tone(instrument)`: play back each event with the given Tone.js instrument
- `pianoroll()`: visualize events as midi notes in a pianoroll

# Ways to make Sound

To generate sound, Strudel supports different outputs:

- Tone.js
- Web Audio API
- WebDirt, a js recreation of Tidal's *Dirt* sample engine
- OSC via osc-js
- MIDI via WebMIDI

Tone.js proved to be limited for the use case of Strudel, where each individual event could potentially have a completely different audio graph.
While the Web Audio API takes a *fire-and-forget* approach, creating a lot of Tone.js instruments and effects causes performance issues quickly. For that reason, we chose to search for alternatives.

Strudel's Web Audio API output creates a new audio graph for each event. It currently supports basic oscillators, sample playback, envelopes, filters and
an experimental support for soundfonts.

WebDirt [@webdirt] was created as part of the Estuary Live Coding System [@estuary], and proved to be a solid choice for handling samples in Strudel as well.

Using OSC, it is possible to send messages to SuperDirt [@superdirt], which is what Tidal does to generate sound.
The downside of using OSC is that it requires the user to install SuperCollider and its sc3plugins library, which can be difficult.

The MIDI output can be used to send MIDI messages to either external instruments or to other programs on the same device.
Web MIDI is currently only supported on chromium based browsers. [@webmidicaniuse]

# Future Outlook

The project is still young, with many features on the horizon. As general guiding principles, Strudel aims to be

1. accessible
2. consistent with Tidal's approach to pattern
3. modular and extensible

<<<<<<< HEAD
The main accessibility advantage over Tidal is the zero install browser environment. It should also now be accessible to screen reader users, with the recent integration of the CodeMirror 6 editor. While Strudel can control Tidal's SuperDirt audio system via OSC, that requires the user to install SuperCollider and its sc3plugins library, which can be difficult. Without SuperDirt, Strudel is able to output sound itself via Tone.js, however this is limited both in terms of available features and runtime performance. For the future, it is planned to integrate alternative sound engines such as glicol [@lanChaosprintGlicol2022] and faust [@FaustProgrammingLanguage2022]. To improve compatibility with Tidal, more Tidal functions are planned to be ported, as well as full compatibility with SuperDirt. Besides sound, other ways to render events are being explored, such as graphical, and choreographic output. We are also looking into alternative ways of editing patterns, including multi-user editing for network music, parsing a novel syntax to escape the constraints of javascript, and developing hardware/e-textile interfaces.
=======
For the future, it is planned to integrate alternative sound engines such as glicol [@glicol] and faust [@faust]. To improve compatibility with Tidal, more Tidal functions are planned to be ported, as well as full compatibility with SuperDirt. Besides sound, other ways to render events are being explored, such as graphical, and choreographic output. We are also looking into alternative ways of editing patterns, including multi-user editing for network music, parsing a novel syntax to escape the constraints of javascript, and developing hardware/e-textile interfaces.
>>>>>>> 59b46db8

# Links

The Strudel REPL is available at <https://strudel.tidalcycles.org>, including an interactive tutorial.
The repository is at <https://github.com/tidalcycles/strudel>, all the code is open source under the GPL-3.0 License.

# Acknowledgments

Thanks to the Strudel and wider Tidal, live coding, webaudio and free/open source software communities for inspiration and support. Alex McLean's work on this project is supported by a UKRI Future Leaders Fellowship [grant number MR/V025260/1].

<<<<<<< HEAD
# References
=======
# References

[@roberts2016]: https://www.tandfonline.com/doi/abs/10.1080/14794713.2016.1227602?journalCode=rpdm20
[@gibber]: https://quod.lib.umich.edu/i/icmc/bbp2372.2012.011/2/--gibber-live-coding-audio-in-the-browser?page=root;size=150;view=text
[@alternate-timelines]: https://zenodo.org/record/5788732
[@tidal.pegjs]: https://www.semanticscholar.org/paper/Bringing-the-TidalCycles-Mini-Notation-to-the-Roberts/74965efadd572ae3f40d14c633a5c8581c1b9f42
[@tidalvortex]: https://zenodo.org/record/6456380
[@estuary]: https://www.semanticscholar.org/paper/Estuary%3A-Browser-based-Collaborative-Projectional-Ogborn-Beverley/c6b5d34575d6230dfd8751ca4af8e5f6e44d916b
[@tidalcycles]: https://dl.acm.org/doi/10.1145/2633638.2633647
[@hession]: https://www.scopus.com/record/display.uri?eid=2-s2.0-84907386880&origin=inward&txGid=03307e26fba02a27bdc68bda462016f6266316467_Extending_Instruments_with_Live_Algorithms_in_a_Percussion_Code_Duo
[@spiegel]: https://www.academia.edu/664807/Manipulations_of_musical_patterns
[@bel]: https://citeseerx.ist.psu.edu/viewdoc/summary?doi=10.1.1.517.7129
[@algorithmicpattern]: https://zenodo.org/record/4299661
[@fabricating]: https://zenodo.org/record/2155745
[@cyclic-patterns]: https://zenodo.org/record/1548969
[@feedforward]: https://zenodo.org/record/6353969
[@godfried]: https://citeseerx.ist.psu.edu/viewdoc/summary?doi=10.1.1.72.1340
[@glicol]: https://webaudioconf.com/posts/2021_8/
[@faust]: https://webaudioconf.com/posts/2019_38/
[@wags]: https://mikesol.github.io/purescript-wags/
[@hydra]: https://hydra.ojack.xyz/docs/#/
[@webmidicaniuse]: https://caniuse.com/?search=Web%20MIDI%20API
[@webdirt]: https://github.com/dktr0/WebDirt
[@superdirt]: https://github.com/musikinformatik/SuperDirt
>>>>>>> 59b46db8
<|MERGE_RESOLUTION|>--- conflicted
+++ resolved
@@ -107,13 +107,13 @@
 Strudel's Web Audio API output creates a new audio graph for each event. It currently supports basic oscillators, sample playback, envelopes, filters and
 an experimental support for soundfonts.
 
-WebDirt [@webdirt] was created as part of the Estuary Live Coding System [@estuary], and proved to be a solid choice for handling samples in Strudel as well.
+WebDirt [@ogbornDktr0WebDirt2022] was created as part of the Estuary Live Coding System [@ogbornEstuaryBrowserbasedCollaborative2017], and proved to be a solid choice for handling samples in Strudel as well.
 
-Using OSC, it is possible to send messages to SuperDirt [@superdirt], which is what Tidal does to generate sound.
+Using OSC, it is possible to send messages to SuperDirt [@SuperDirt2022], which is what Tidal does to generate sound.
 The downside of using OSC is that it requires the user to install SuperCollider and its sc3plugins library, which can be difficult.
 
 The MIDI output can be used to send MIDI messages to either external instruments or to other programs on the same device.
-Web MIDI is currently only supported on chromium based browsers. [@webmidicaniuse]
+Web MIDI is currently only supported on chromium-based browsers.
 
 # Future Outlook
 
@@ -123,11 +123,7 @@
 2. consistent with Tidal's approach to pattern
 3. modular and extensible
 
-<<<<<<< HEAD
-The main accessibility advantage over Tidal is the zero install browser environment. It should also now be accessible to screen reader users, with the recent integration of the CodeMirror 6 editor. While Strudel can control Tidal's SuperDirt audio system via OSC, that requires the user to install SuperCollider and its sc3plugins library, which can be difficult. Without SuperDirt, Strudel is able to output sound itself via Tone.js, however this is limited both in terms of available features and runtime performance. For the future, it is planned to integrate alternative sound engines such as glicol [@lanChaosprintGlicol2022] and faust [@FaustProgrammingLanguage2022]. To improve compatibility with Tidal, more Tidal functions are planned to be ported, as well as full compatibility with SuperDirt. Besides sound, other ways to render events are being explored, such as graphical, and choreographic output. We are also looking into alternative ways of editing patterns, including multi-user editing for network music, parsing a novel syntax to escape the constraints of javascript, and developing hardware/e-textile interfaces.
-=======
-For the future, it is planned to integrate alternative sound engines such as glicol [@glicol] and faust [@faust]. To improve compatibility with Tidal, more Tidal functions are planned to be ported, as well as full compatibility with SuperDirt. Besides sound, other ways to render events are being explored, such as graphical, and choreographic output. We are also looking into alternative ways of editing patterns, including multi-user editing for network music, parsing a novel syntax to escape the constraints of javascript, and developing hardware/e-textile interfaces.
->>>>>>> 59b46db8
+For the future, it is planned to integrate alternative sound engines such as glicol [@lanChaosprintGlicol2022] and faust [@FaustProgrammingLanguage2022]. To improve compatibility with Tidal, more Tidal functions are planned to be ported, as well as full compatibility with SuperDirt. Besides sound, other ways to render events are being explored, such as graphical, and choreographic output. We are also looking into alternative ways of editing patterns, including multi-user editing for network music, parsing a novel syntax to escape the constraints of javascript, and developing hardware/e-textile interfaces.
 
 # Links
 
@@ -138,31 +134,4 @@
 
 Thanks to the Strudel and wider Tidal, live coding, webaudio and free/open source software communities for inspiration and support. Alex McLean's work on this project is supported by a UKRI Future Leaders Fellowship [grant number MR/V025260/1].
 
-<<<<<<< HEAD
-# References
-=======
-# References
-
-[@roberts2016]: https://www.tandfonline.com/doi/abs/10.1080/14794713.2016.1227602?journalCode=rpdm20
-[@gibber]: https://quod.lib.umich.edu/i/icmc/bbp2372.2012.011/2/--gibber-live-coding-audio-in-the-browser?page=root;size=150;view=text
-[@alternate-timelines]: https://zenodo.org/record/5788732
-[@tidal.pegjs]: https://www.semanticscholar.org/paper/Bringing-the-TidalCycles-Mini-Notation-to-the-Roberts/74965efadd572ae3f40d14c633a5c8581c1b9f42
-[@tidalvortex]: https://zenodo.org/record/6456380
-[@estuary]: https://www.semanticscholar.org/paper/Estuary%3A-Browser-based-Collaborative-Projectional-Ogborn-Beverley/c6b5d34575d6230dfd8751ca4af8e5f6e44d916b
-[@tidalcycles]: https://dl.acm.org/doi/10.1145/2633638.2633647
-[@hession]: https://www.scopus.com/record/display.uri?eid=2-s2.0-84907386880&origin=inward&txGid=03307e26fba02a27bdc68bda462016f6266316467_Extending_Instruments_with_Live_Algorithms_in_a_Percussion_Code_Duo
-[@spiegel]: https://www.academia.edu/664807/Manipulations_of_musical_patterns
-[@bel]: https://citeseerx.ist.psu.edu/viewdoc/summary?doi=10.1.1.517.7129
-[@algorithmicpattern]: https://zenodo.org/record/4299661
-[@fabricating]: https://zenodo.org/record/2155745
-[@cyclic-patterns]: https://zenodo.org/record/1548969
-[@feedforward]: https://zenodo.org/record/6353969
-[@godfried]: https://citeseerx.ist.psu.edu/viewdoc/summary?doi=10.1.1.72.1340
-[@glicol]: https://webaudioconf.com/posts/2021_8/
-[@faust]: https://webaudioconf.com/posts/2019_38/
-[@wags]: https://mikesol.github.io/purescript-wags/
-[@hydra]: https://hydra.ojack.xyz/docs/#/
-[@webmidicaniuse]: https://caniuse.com/?search=Web%20MIDI%20API
-[@webdirt]: https://github.com/dktr0/WebDirt
-[@superdirt]: https://github.com/musikinformatik/SuperDirt
->>>>>>> 59b46db8
+# References