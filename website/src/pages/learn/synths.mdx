---
title: Synths
layout: ../../layouts/MainLayout.astro
---

import { MiniRepl } from '../../docs/MiniRepl';
import { JsDoc } from '../../docs/JsDoc';

# Synths

For now, [samples](/learn/samples) are the main way to play with Strudel.
In the future, more powerful synthesis capabilities will be added.
If in the meantime you want to dive deeper into audio synthesis with Tidal, you will need to [install SuperCollider and SuperDirt](https://tidalcycles.org/docs/).

## Playing synths with `s`

We can change the sound, using the `s` function:

<MiniRepl client:idle tune={`note("c2 <eb2 <g2 g1>>").s('sawtooth')`} />

Here, we are wrapping our notes inside `note` and set the sound using `s`, connected by a dot.

Those functions are only 2 of many ways to alter the properties, or _params_ of a sound.
The power of patterns allows us to sequence any _param_ independently:

<MiniRepl client:idle tune={`note("c2 <eb2 <g2 g1>>").s("<sawtooth square triangle>")`} />

Now we not only pattern the notes, but the sound as well!
`sawtooth` `square` and `triangle` are the basic waveforms available in `s`.

## FM Synthesis

### fm

<JsDoc client:idle name="fm" h={0} />

### fmh

<JsDoc client:idle name="fmh" h={0} />

<<<<<<< HEAD
## ZZFX

The "Zuper Zmall Zound Zynth" [ZZFX](https://github.com/KilledByAPixel/ZzFX) is also integrated in strudel.
Developed by [Frank Force](https://frankforce.com/), it is a synth and FX engine originally intended to be used for size coding games.

It has 20 parameters in total, here is a snippet that uses all:

<MiniRepl
  client:idle
  tune={`note("<c2 eb2 f2 g2>") // also supports freq
  .s("<z_sawtooth z_tan z_noise z_sine z_square>")
  .zrand(0) // randomization
  // zzfx envelope
  .attack(0.001)
  .decay(0.1)
  .sustain(.8)
  .release(.1)
  // special zzfx params
  .curve(1) // waveshape 1-3
  .slide(0) // +/- pitch slide
  .deltaSlide(0) // +/- pitch slide (?)
  .noise(0) // make it dirty
  .zmod(0) // fm speed
  .zcrush(0) // bit crush 0 - 1
  .zdelay(0) // simple delay
  .pitchJump(0) // +/- pitch change after pitchJumpTime
  .pitchJumpTime(0) // >0 time after pitchJump is applied
  .lfo(0) // >0 resets slide + pitchJump + sets tremolo speed
  .tremolo(0) // 0-1 lfo volume modulation amount
  //.duration(.2) // overwrite strudel event duration
  //.gain(1) // change volume
  .scope() // vizualise waveform (not zzfx related)
`}
/>

Note that you can also combine zzfx with all the other audio fx (next chapter).
=======
### fmattack

<JsDoc client:idle name="fmattack" h={0} />

### fmdecay

<JsDoc client:idle name="fmdecay" h={0} />

### fmsustain

<JsDoc client:idle name="fmsustain" h={0} />

### fmenv

<JsDoc client:idle name="fmenv" h={0} />
>>>>>>> c54916cd

Next up: [Audio Effects](/learn/effects)...<|MERGE_RESOLUTION|>--- conflicted
+++ resolved
@@ -38,7 +38,22 @@
 
 <JsDoc client:idle name="fmh" h={0} />
 
-<<<<<<< HEAD
+### fmattack
+
+<JsDoc client:idle name="fmattack" h={0} />
+
+### fmdecay
+
+<JsDoc client:idle name="fmdecay" h={0} />
+
+### fmsustain
+
+<JsDoc client:idle name="fmsustain" h={0} />
+
+### fmenv
+
+<JsDoc client:idle name="fmenv" h={0} />
+
 ## ZZFX
 
 The "Zuper Zmall Zound Zynth" [ZZFX](https://github.com/KilledByAPixel/ZzFX) is also integrated in strudel.
@@ -75,22 +90,5 @@
 />
 
 Note that you can also combine zzfx with all the other audio fx (next chapter).
-=======
-### fmattack
-
-<JsDoc client:idle name="fmattack" h={0} />
-
-### fmdecay
-
-<JsDoc client:idle name="fmdecay" h={0} />
-
-### fmsustain
-
-<JsDoc client:idle name="fmsustain" h={0} />
-
-### fmenv
-
-<JsDoc client:idle name="fmenv" h={0} />
->>>>>>> c54916cd
 
 Next up: [Audio Effects](/learn/effects)...