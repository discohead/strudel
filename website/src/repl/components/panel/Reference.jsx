--- conflicted
+++ resolved
@@ -1,11 +1,7 @@
 import { useMemo, useState } from 'react';
 
 import jsdocJson from '../../../../../doc.json';
-<<<<<<< HEAD
-
-=======
 import { Textbox } from '../textbox/Textbox';
->>>>>>> 470a3452
 const availableFunctions = jsdocJson.docs
   .filter(({ name, description }) => name && !name.startsWith('_') && !!description)
   .sort((a, b) => /* a.meta.filename.localeCompare(b.meta.filename) +  */ a.name.localeCompare(b.name));
