--- conflicted
+++ resolved
@@ -140,11 +140,7 @@
   uiHelpersMocked,
   webaudio,
   tonalHelpers,
-<<<<<<< HEAD
-
-=======
   gamepadHelpers,
->>>>>>> 9c9ce50b
   /*
   toneHelpers,
   voicingHelpers,
