--- conflicted
+++ resolved
@@ -1,9 +1,6 @@
 import reverbGen from './reverbGen.mjs';
 
 if (typeof AudioContext !== 'undefined') {
-<<<<<<< HEAD
-  AudioContext.prototype.generateReverb = reverbGen.generateReverb;
-
   AudioContext.prototype.adjustLength = function (duration, buffer) {
     const newLength = buffer.sampleRate * duration;
     const newBuffer = this.createBuffer(buffer.numberOfChannels, buffer.length, buffer.sampleRate);
@@ -20,14 +17,18 @@
 
   AudioContext.prototype.createReverb = function (duration, fade, lp, dim, ir) {
     const convolver = this.createConvolver();
-    convolver.generate = (d = 2, fade = 0.1, lp = 15000, dim = 1000, buf) => {
-      if (buf) {
-        convolver.buffer = this.adjustLength(d, buf);
+    convolver.generate = (d = 2, fade = 0.1, lp = 15000, dim = 1000, ir) => {
+      convolver.duration = d;
+      convolver.fade = fade;
+      convolver.lp = lp;
+      convolver.dim = dim;
+      convolver.ir = ir;
+      if (ir) {
+        convolver.buffer = this.adjustLength(d, ir);
       } else {
-        this.generateReverb(
+        reverbGen.generateReverb(
           {
             audioContext: this,
-            sampleRate: 44100,
             numChannels: 2,
             decayTime: d,
             fadeInTime: fade,
@@ -38,41 +39,7 @@
             convolver.buffer = buffer;
           },
         );
-        convolver.duration = d;
-        convolver.fade = fade;
-        convolver.lp = lp;
-        convolver.dim = dim;
       }
-    };
-    convolver.setIR = (d, fade, lp, dim, buf) => {
-      if (buf) {
-        convolver.buffer = this.adjustLength(d, buf);
-      } else {
-        convolver.generate(d, fade, lp, dim, buf);
-      }
-      return convolver;
-=======
-  AudioContext.prototype.createReverb = function (duration, fade, lp, dim) {
-    const convolver = this.createConvolver();
-    convolver.generate = (d = 2, fade = 0.1, lp = 15000, dim = 1000) => {
-      reverbGen.generateReverb(
-        {
-          audioContext: this,
-          numChannels: 2,
-          decayTime: d,
-          fadeInTime: fade,
-          lpFreqStart: lp,
-          lpFreqEnd: dim,
-        },
-        (buffer) => {
-          convolver.buffer = buffer;
-        },
-      );
-      convolver.duration = d;
-      convolver.fade = fade;
-      convolver.lp = lp;
-      convolver.dim = dim;
->>>>>>> d3b96dd0
     };
     convolver.generate(duration, fade, lp, dim, ir);
     return convolver;
