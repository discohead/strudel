<<<<<<< HEAD
import { getDrawContext, controls } from '@strudel/core';

let latestOptions;

function appendCanvas(c) {
  const { canvas: testCanvas } = getDrawContext();
  c.canvas.id = 'hydra-canvas';
  c.canvas.style.position = 'fixed';
  c.canvas.style.top = '0px';
  testCanvas.after(c.canvas);
  return testCanvas;
}

let hydra;
=======
import { getDrawContext } from '@strudel/draw';

let latestOptions;

>>>>>>> e885e05a
export async function initHydra(options = {}) {
  // reset if options have changed since last init
  if (latestOptions && JSON.stringify(latestOptions) !== JSON.stringify(options)) {
    document.getElementById('hydra-canvas').remove();
  }
  latestOptions = options;
  //load and init hydra
  if (!document.getElementById('hydra-canvas')) {
    const {
      src = 'https://unpkg.com/hydra-synth',
      feedStrudel = false,
      contextType = 'webgl',
      pixelRatio = 1,
      pixelated = true,
      ...hydraConfig
    } = {
      detectAudio: false,
      ...options,
    };
    const { canvas } = getDrawContext('hydra-canvas', { contextType, pixelRatio, pixelated });
    hydraConfig.canvas = canvas;

    await import(/* @vite-ignore */ src);
    hydra = new Hydra(hydraConfig);
    if (feedStrudel) {
      const { canvas } = getDrawContext();
      canvas.style.display = 'none';
      hydra.synth.s0.init({ src: canvas });
    }
  }
}

export function clearHydra() {
  if (hydra) {
    hydra.hush();
  }
  globalThis.s0?.clear();
  document.getElementById('hydra-canvas')?.remove();
  globalThis.speed = controls.speed;
  globalThis.shape = controls.shape;
}

export const H = (p) => () => p.queryArc(getTime(), getTime())[0].value;<|MERGE_RESOLUTION|>--- conflicted
+++ resolved
@@ -1,24 +1,9 @@
-<<<<<<< HEAD
-import { getDrawContext, controls } from '@strudel/core';
+import { getDrawContext } from '@strudel/draw';
+import { controls } from '@strudel/core';
 
 let latestOptions;
+let hydra;
 
-function appendCanvas(c) {
-  const { canvas: testCanvas } = getDrawContext();
-  c.canvas.id = 'hydra-canvas';
-  c.canvas.style.position = 'fixed';
-  c.canvas.style.top = '0px';
-  testCanvas.after(c.canvas);
-  return testCanvas;
-}
-
-let hydra;
-=======
-import { getDrawContext } from '@strudel/draw';
-
-let latestOptions;
-
->>>>>>> e885e05a
 export async function initHydra(options = {}) {
   // reset if options have changed since last init
   if (latestOptions && JSON.stringify(latestOptions) !== JSON.stringify(options)) {
