--- conflicted
+++ resolved
@@ -31,13 +31,9 @@
   },
   "homepage": "https://github.com/tidalcycles/strudel#readme",
   "dependencies": {
-<<<<<<< HEAD
-    "osc-js": "^2.3.2"
+    "osc-js": "^2.4.0"
   },
   "devDependencies": {
     "pkg": "^5.7.0"
-=======
-    "osc-js": "^2.4.0"
->>>>>>> c99d957b
   }
 }